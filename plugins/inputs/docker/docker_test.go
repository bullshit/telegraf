--- conflicted
+++ resolved
@@ -277,53 +277,6 @@
 	{[]string{"*"}, []string{"*"}, []string{}, []string{"label1", "label2"}},
 }
 
-<<<<<<< HEAD
-func (d FakeDockerClient) Info(ctx context.Context) (types.Info, error) {
-	env := types.Info{
-		Containers:         108,
-		ContainersRunning:  98,
-		ContainersStopped:  6,
-		ContainersPaused:   3,
-		OomKillDisable:     false,
-		SystemTime:         "2016-02-24T00:55:09.15073105-05:00",
-		NEventsListener:    0,
-		ID:                 "5WQQ:TFWR:FDNG:OKQ3:37Y4:FJWG:QIKK:623T:R3ME:QTKB:A7F7:OLHD",
-		Debug:              false,
-		LoggingDriver:      "json-file",
-		KernelVersion:      "4.3.0-1-amd64",
-		IndexServerAddress: "https://index.docker.io/v1/",
-		MemTotal:           3840757760,
-		Images:             199,
-		CPUCfsQuota:        true,
-		Name:               "absol",
-		SwapLimit:          false,
-		IPv4Forwarding:     true,
-		ExperimentalBuild:  false,
-		CPUCfsPeriod:       true,
-		RegistryConfig: &registry.ServiceConfig{
-			IndexConfigs: map[string]*registry.IndexInfo{
-				"docker.io": {
-					Name:     "docker.io",
-					Mirrors:  []string{},
-					Official: true,
-					Secure:   true,
-				},
-			}, InsecureRegistryCIDRs: []*registry.NetIPNet{{IP: []byte{127, 0, 0, 0}, Mask: []byte{255, 0, 0, 0}}}, Mirrors: []string{}},
-		OperatingSystem:   "Linux Mint LMDE (containerized)",
-		BridgeNfIptables:  true,
-		HTTPSProxy:        "",
-		Labels:            []string{},
-		MemoryLimit:       false,
-		DriverStatus:      [][2]string{{"Pool Name", "docker-8:1-1182287-pool"}, {"Pool Blocksize", "65.54 kB"}, {"Backing Filesystem", "extfs"}, {"Data file", "/dev/loop0"}, {"Metadata file", "/dev/loop1"}, {"Data Space Used", "17.3 GB"}, {"Data Space Total", "107.4 GB"}, {"Data Space Available", "36.53 GB"}, {"Metadata Space Used", "20.97 MB"}, {"Metadata Space Total", "2.147 GB"}, {"Metadata Space Available", "2.127 GB"}, {"Udev Sync Supported", "true"}, {"Deferred Removal Enabled", "false"}, {"Data loop file", "/var/lib/docker/devicemapper/devicemapper/data"}, {"Metadata loop file", "/var/lib/docker/devicemapper/devicemapper/metadata"}, {"Library Version", "1.02.115 (2016-01-25)"}},
-		NFd:               19,
-		HTTPProxy:         "",
-		Driver:            "devicemapper",
-		NGoroutines:       39,
-		NCPU:              4,
-		DockerRootDir:     "/var/lib/docker",
-		NoProxy:           "",
-		BridgeNfIP6tables: true,
-=======
 func TestDockerGatherLabels(t *testing.T) {
 	for _, tt := range gatherLabelsTests {
 		var acc testutil.Accumulator
@@ -355,7 +308,6 @@
 					label, tt.include, tt.exclude)
 			}
 		}
->>>>>>> 85aa2124
 	}
 }
 
