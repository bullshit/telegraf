--- conflicted
+++ resolved
@@ -99,19 +99,8 @@
 var sanitizedChars = strings.NewReplacer("/sec", "_persec", "/Sec", "_persec",
 	" ", "_", "%", "Percent", `\`, "")
 
-<<<<<<< HEAD
 func (m *Win_PerfCounters) AddItem(query string, objectName string, counter string, instance string,
 	measurement string, include_total bool) error {
-=======
-func (m *Win_PerfCounters) AddItem(
-	metrics *itemList,
-	query string,
-	objectName string,
-	counter string,
-	instance string,
-	measurement string,
-	includeTotal bool) error {
->>>>>>> 2e72c158
 
 	var handle PDH_HQUERY
 	var counterHandle PDH_HCOUNTER
@@ -129,16 +118,9 @@
 		return errors.New(PdhFormatError(ret))
 	}
 
-<<<<<<< HEAD
 	newItem := &item{query, objectName, counter, instance, measurement,
 		include_total, handle, counterHandle}
 	m.itemCache = append(m.itemCache, newItem)
-=======
-	temp := &item{query, objectName, counter, instance, measurement,
-		includeTotal, handle, counterHandle}
-	index := len(gItemList)
-	gItemList[index] = temp
->>>>>>> 2e72c158
 
 	return nil
 }
@@ -151,11 +133,6 @@
 	return sampleConfig
 }
 
-<<<<<<< HEAD
-func (m *Win_PerfCounters) ParseConfig() error {
-	var query string
-
-=======
 func expandCounterQuery(query string) ([]string, error) {
 	var bufSize uint32
 	var buf []uint16
@@ -177,18 +154,6 @@
 	return "\\" + objectname + "(" + instance + ")\\" + counter
 }
 
-func (m *Win_PerfCounters) ProcessQueryStatus(query string, err error, perfObject perfobject) {
-	if err == nil {
-		if m.PrintValid {
-			fmt.Printf("Valid: %s\n", query)
-		}
-	} else {
-		if perfObject.FailOnMissing || perfObject.WarnOnMissing {
-			fmt.Printf("Invalid query: %s\n", query)
-		}
-	}
-}
-
 func expandQuery(query string, expand bool) ([]string, error) {
 	if expand {
 		return expandCounterQuery(query)
@@ -196,46 +161,29 @@
 	return []string{query}, nil
 }
 
-func (m *Win_PerfCounters) ParseConfig(metrics *itemList) error {
-	configParsed = true
-
->>>>>>> 2e72c158
+func (m *Win_PerfCounters) ParseConfig() error {
+	var query string
+
 	if len(m.Object) > 0 {
 		for _, PerfObject := range m.Object {
 			for _, counter := range PerfObject.Counters {
 				for _, instance := range PerfObject.Instances {
 					objectname := PerfObject.ObjectName
-					query := formatCounterQuery(objectname, instance, counter)
+					query = formatCounterQuery(objectname, instance, counter)
 					expandedQueries, err := expandQuery(query, PerfObject.Expand)
 
-					if err != nil {
-						m.ProcessQueryStatus(query, err, PerfObject)
-						if PerfObject.FailOnMissing {
-							return err
-						}
-						continue
-					}
-
-<<<<<<< HEAD
-					err := m.AddItem(query, objectname, counter, instance,
-						PerfObject.Measurement, PerfObject.IncludeTotal)
-
-					if err == nil {
-						if m.PrintValid {
-							fmt.Printf("Valid: %s\n", query)
-						}
-					} else {
-						if PerfObject.FailOnMissing || PerfObject.WarnOnMissing {
-							fmt.Printf("Invalid query: '%s'. Error: %s", query, err.Error())
-						}
-=======
 					for _, expandedQuery := range expandedQueries {
-						err = m.AddItem(metrics, expandedQuery, objectname, counter, instance,
+						fmt.Printf(expandedQuery)
+						err = m.AddItem(expandedQuery, objectname, counter, instance,
 							PerfObject.Measurement, PerfObject.IncludeTotal)
-						m.ProcessQueryStatus(expandedQuery, err, PerfObject)
->>>>>>> 2e72c158
-						if PerfObject.FailOnMissing {
-							return err
+						if err == nil {
+							if m.PrintValid {
+								fmt.Printf("Valid: %s\n", query)
+							}
+						} else {
+							if PerfObject.FailOnMissing || PerfObject.WarnOnMissing {
+								fmt.Printf("Invalid query: '%s'. Error: %s", query, err.Error())
+							}
 						}
 					}
 				}
