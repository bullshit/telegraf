package metric

import (
	"fmt"
	"math"
	"regexp"
	"testing"
	"time"

	"github.com/influxdata/telegraf"

	"github.com/stretchr/testify/assert"
	"github.com/stretchr/testify/require"
)

func TestNewMetric(t *testing.T) {
	now := time.Now()

	tags := map[string]string{
		"host":       "localhost",
		"datacenter": "us-east-1",
	}
	fields := map[string]interface{}{
		"usage_idle": float64(99),
		"usage_busy": float64(1),
	}
	m, err := New("cpu", tags, fields, now)
	assert.NoError(t, err)

	assert.Equal(t, telegraf.Untyped, m.Type())
	assert.Equal(t, tags, m.Tags())
	assert.Equal(t, fields, m.Fields())
	assert.Equal(t, "cpu", m.Name())
	assert.Equal(t, now, m.Time())
	assert.Equal(t, now.UnixNano(), m.UnixNano())
}

func TestNewErrors(t *testing.T) {
	// creating a metric with an empty name produces an error:
	m, err := New(
		"",
		map[string]string{
			"datacenter": "us-east-1",
			"mytag":      "foo",
			"another":    "tag",
		},
		map[string]interface{}{
			"value": float64(1),
		},
		time.Now(),
	)
	assert.Error(t, err)
	assert.Nil(t, m)

	// creating a metric with empty fields produces an error:
	m, err = New(
		"foobar",
		map[string]string{
			"datacenter": "us-east-1",
			"mytag":      "foo",
			"another":    "tag",
		},
		map[string]interface{}{},
		time.Now(),
	)
	assert.Error(t, err)
	assert.Nil(t, m)
}

func TestNewMetric_Tags(t *testing.T) {
	now := time.Now()
	tags := map[string]string{
		"host":       "localhost",
		"datacenter": "us-east-1",
	}
	fields := map[string]interface{}{
		"value": float64(1),
	}
	m, err := New("cpu", tags, fields, now)
	assert.NoError(t, err)

	assert.True(t, m.HasTag("host"))
	assert.True(t, m.HasTag("datacenter"))

	m.AddTag("newtag", "foo")
	assert.True(t, m.HasTag("newtag"))

	m.RemoveTag("host")
	assert.False(t, m.HasTag("host"))
	assert.True(t, m.HasTag("newtag"))
	assert.True(t, m.HasTag("datacenter"))

	m.RemoveTag("datacenter")
	assert.False(t, m.HasTag("datacenter"))
	assert.True(t, m.HasTag("newtag"))
	assert.Equal(t, map[string]string{"newtag": "foo"}, m.Tags())

	m.RemoveTag("newtag")
	assert.False(t, m.HasTag("newtag"))
	assert.Equal(t, map[string]string{}, m.Tags())

	assert.Equal(t, "cpu value=1 "+fmt.Sprint(now.UnixNano())+"\n", m.String())
}

func TestSerialize(t *testing.T) {
	now := time.Now()
	tags := map[string]string{
		"datacenter": "us-east-1",
	}
	fields := map[string]interface{}{
		"value": float64(1),
	}
	m, err := New("cpu", tags, fields, now)
	assert.NoError(t, err)

	assert.Equal(t,
		[]byte("cpu,datacenter=us-east-1 value=1 "+fmt.Sprint(now.UnixNano())+"\n"),
		m.Serialize())

	m.RemoveTag("datacenter")
	assert.Equal(t,
		[]byte("cpu value=1 "+fmt.Sprint(now.UnixNano())+"\n"),
		m.Serialize())
}

func TestHashID(t *testing.T) {
	m, _ := New(
		"cpu",
		map[string]string{
			"datacenter": "us-east-1",
			"mytag":      "foo",
			"another":    "tag",
		},
		map[string]interface{}{
			"value": float64(1),
		},
		time.Now(),
	)
	hash := m.HashID()

	// adding a field doesn't change the hash:
	m.AddField("foo", int64(100))
	assert.Equal(t, hash, m.HashID())

	// removing a non-existent tag doesn't change the hash:
	m.RemoveTag("no-op")
	assert.Equal(t, hash, m.HashID())

	// adding a tag does change it:
	m.AddTag("foo", "bar")
	assert.NotEqual(t, hash, m.HashID())
	hash = m.HashID()

	// removing a tag also changes it:
	m.RemoveTag("mytag")
	assert.NotEqual(t, hash, m.HashID())
}

func TestHashID_Consistency(t *testing.T) {
	m, _ := New(
		"cpu",
		map[string]string{
			"datacenter": "us-east-1",
			"mytag":      "foo",
			"another":    "tag",
		},
		map[string]interface{}{
			"value": float64(1),
		},
		time.Now(),
	)
	hash := m.HashID()

	for i := 0; i < 1000; i++ {
		m2, _ := New(
			"cpu",
			map[string]string{
				"datacenter": "us-east-1",
				"mytag":      "foo",
				"another":    "tag",
			},
			map[string]interface{}{
				"value": float64(1),
			},
			time.Now(),
		)
		assert.Equal(t, hash, m2.HashID())
	}
}

func TestNewMetric_NameModifiers(t *testing.T) {
	now := time.Now()
	tags := map[string]string{}
	fields := map[string]interface{}{
		"value": float64(1),
	}
	m, err := New("cpu", tags, fields, now)
	assert.NoError(t, err)

	hash := m.HashID()
	suffix := fmt.Sprintf(" value=1 %d\n", now.UnixNano())
	assert.Equal(t, "cpu"+suffix, m.String())

	m.SetPrefix("pre_")
	assert.NotEqual(t, hash, m.HashID())
	hash = m.HashID()
	assert.Equal(t, "pre_cpu"+suffix, m.String())

	m.SetSuffix("_post")
	assert.NotEqual(t, hash, m.HashID())
	hash = m.HashID()
	assert.Equal(t, "pre_cpu_post"+suffix, m.String())

	m.SetName("mem")
	assert.NotEqual(t, hash, m.HashID())
	assert.Equal(t, "mem"+suffix, m.String())
}

func TestNewMetric_FieldModifiers(t *testing.T) {
	now := time.Now()
	tags := map[string]string{
		"host": "localhost",
	}
	fields := map[string]interface{}{
		"value": float64(1),
	}
	m, err := New("cpu", tags, fields, now)
	assert.NoError(t, err)

	assert.True(t, m.HasField("value"))
	assert.False(t, m.HasField("foo"))

	m.AddField("newfield", "foo")
	assert.True(t, m.HasField("newfield"))

	assert.NoError(t, m.RemoveField("newfield"))
	assert.False(t, m.HasField("newfield"))

	// don't allow user to remove all fields:
	assert.Error(t, m.RemoveField("value"))

	m.AddField("value2", int64(101))
	assert.NoError(t, m.RemoveField("value"))
	assert.False(t, m.HasField("value"))
}

func TestNewMetric_Fields(t *testing.T) {
	now := time.Now()
	tags := map[string]string{
		"host": "localhost",
	}
	fields := map[string]interface{}{
		"float":                  float64(1),
		"int":                    int64(1),
		"bool":                   true,
		"false":                  false,
		"string":                 "test",
		"quote_string":           `x"y`,
		"backslash_quote_string": `x\"y`,
	}
	m, err := New("cpu", tags, fields, now)
	assert.NoError(t, err)

	assert.Equal(t, fields, m.Fields())
}

func TestNewMetric_Time(t *testing.T) {
	now := time.Now()
	tags := map[string]string{
		"host": "localhost",
	}
	fields := map[string]interface{}{
		"float":  float64(1),
		"int":    int64(1),
		"bool":   true,
		"false":  false,
		"string": "test",
	}
	m, err := New("cpu", tags, fields, now)
	assert.NoError(t, err)
	m = m.Copy()
	m2 := m.Copy()

	assert.Equal(t, now.UnixNano(), m.Time().UnixNano())
	assert.Equal(t, now.UnixNano(), m2.UnixNano())
}

func TestNewMetric_Copy(t *testing.T) {
	now := time.Now()
	tags := map[string]string{}
	fields := map[string]interface{}{
		"float": float64(1),
	}
	m, err := New("cpu", tags, fields, now)
	assert.NoError(t, err)
	m2 := m.Copy()

	assert.Equal(t,
		fmt.Sprintf("cpu float=1 %d\n", now.UnixNano()),
		m.String())
	m.AddTag("host", "localhost")
	assert.Equal(t,
		fmt.Sprintf("cpu,host=localhost float=1 %d\n", now.UnixNano()),
		m.String())

	assert.Equal(t,
		fmt.Sprintf("cpu float=1 %d\n", now.UnixNano()),
		m2.String())
}

func TestNewMetric_AllTypes(t *testing.T) {
	now := time.Now()
	tags := map[string]string{}
	fields := map[string]interface{}{
		"float64":     float64(1),
		"float32":     float32(1),
		"int64":       int64(1),
		"int32":       int32(1),
		"int16":       int16(1),
		"int8":        int8(1),
		"int":         int(1),
		"uint64":      uint64(1),
		"uint32":      uint32(1),
		"uint16":      uint16(1),
		"uint8":       uint8(1),
		"uint":        uint(1),
		"bytes":       []byte("foo"),
		"nil":         nil,
		"maxuint64":   uint64(MaxInt) + 10,
		"maxuint":     uint(MaxInt) + 10,
		"unsupported": []int{1, 2},
	}
	m, err := New("cpu", tags, fields, now)
	assert.NoError(t, err)

	assert.Contains(t, m.String(), "float64=1")
	assert.Contains(t, m.String(), "float32=1")
	assert.Contains(t, m.String(), "int64=1i")
	assert.Contains(t, m.String(), "int32=1i")
	assert.Contains(t, m.String(), "int16=1i")
	assert.Contains(t, m.String(), "int8=1i")
	assert.Contains(t, m.String(), "int=1i")
	assert.Contains(t, m.String(), "uint64=1i")
	assert.Contains(t, m.String(), "uint32=1i")
	assert.Contains(t, m.String(), "uint16=1i")
	assert.Contains(t, m.String(), "uint8=1i")
	assert.Contains(t, m.String(), "uint=1i")
	assert.NotContains(t, m.String(), "nil")
	assert.Contains(t, m.String(), fmt.Sprintf("maxuint64=%di", MaxInt))
	assert.Contains(t, m.String(), fmt.Sprintf("maxuint=%di", MaxInt))
}

func TestIndexUnescapedByte(t *testing.T) {
	tests := []struct {
		in       []byte
		b        byte
		expected int
	}{
		{
			in:       []byte(`foobar`),
			b:        'b',
			expected: 3,
		},
		{
			in:       []byte(`foo\bar`),
			b:        'b',
			expected: -1,
		},
		{
			in:       []byte(`foo\\bar`),
			b:        'b',
			expected: -1,
		},
		{
			in:       []byte(`foobar`),
			b:        'f',
			expected: 0,
		},
		{
			in:       []byte(`foobar`),
			b:        'r',
			expected: 5,
		},
		{
			in:       []byte(`\foobar`),
			b:        'f',
			expected: -1,
		},
	}

	for _, test := range tests {
		got := indexUnescapedByte(test.in, test.b)
		assert.Equal(t, test.expected, got)
	}
}

func TestNewGaugeMetric(t *testing.T) {
	now := time.Now()

	tags := map[string]string{
		"host":       "localhost",
		"datacenter": "us-east-1",
	}
	fields := map[string]interface{}{
		"usage_idle": float64(99),
		"usage_busy": float64(1),
	}
	m, err := New("cpu", tags, fields, now, telegraf.Gauge)
	assert.NoError(t, err)

	assert.Equal(t, telegraf.Gauge, m.Type())
	assert.Equal(t, tags, m.Tags())
	assert.Equal(t, fields, m.Fields())
	assert.Equal(t, "cpu", m.Name())
	assert.Equal(t, now, m.Time())
	assert.Equal(t, now.UnixNano(), m.UnixNano())
}

func TestNewCounterMetric(t *testing.T) {
	now := time.Now()

	tags := map[string]string{
		"host":       "localhost",
		"datacenter": "us-east-1",
	}
	fields := map[string]interface{}{
		"usage_idle": float64(99),
		"usage_busy": float64(1),
	}
	m, err := New("cpu", tags, fields, now, telegraf.Counter)
	assert.NoError(t, err)

	assert.Equal(t, telegraf.Counter, m.Type())
	assert.Equal(t, tags, m.Tags())
	assert.Equal(t, fields, m.Fields())
	assert.Equal(t, "cpu", m.Name())
	assert.Equal(t, now, m.Time())
	assert.Equal(t, now.UnixNano(), m.UnixNano())
}

// test splitting metric into various max lengths
func TestSplitMetric(t *testing.T) {
	now := time.Unix(0, 1480940990034083306)
	tags := map[string]string{
		"host": "localhost",
	}
	fields := map[string]interface{}{
		"float":  float64(100001),
		"int":    int64(100001),
		"bool":   true,
		"false":  false,
		"string": "test",
	}
	m, err := New("cpu", tags, fields, now)
	assert.NoError(t, err)

	split80 := m.Split(80)
	assert.Len(t, split80, 2)

	split70 := m.Split(70)
	assert.Len(t, split70, 3)

	split60 := m.Split(60)
	assert.Len(t, split60, 5)
}

// test splitting metric into various max lengths
// use a simple regex check to verify that the split metrics are valid
func TestSplitMetric_RegexVerify(t *testing.T) {
	now := time.Unix(0, 1480940990034083306)
	tags := map[string]string{
		"host": "localhost",
	}
	fields := map[string]interface{}{
		"foo":     float64(98934259085),
		"bar":     float64(19385292),
		"number":  float64(19385292),
		"another": float64(19385292),
		"n":       float64(19385292),
	}
	m, err := New("cpu", tags, fields, now)
	assert.NoError(t, err)

	// verification regex
	re := regexp.MustCompile(`cpu,host=localhost \w+=\d+(,\w+=\d+)* 1480940990034083306`)

	split90 := m.Split(90)
	assert.Len(t, split90, 2)
	for _, splitM := range split90 {
		assert.True(t, re.Match(splitM.Serialize()), splitM.String())
	}

	split70 := m.Split(70)
	assert.Len(t, split70, 3)
	for _, splitM := range split70 {
		assert.True(t, re.Match(splitM.Serialize()), splitM.String())
	}

	split20 := m.Split(20)
	assert.Len(t, split20, 5)
	for _, splitM := range split20 {
		assert.True(t, re.Match(splitM.Serialize()), splitM.String())
	}
}

// test splitting metric even when given length is shorter than
// shortest possible length
// Split should split metric as short as possible, ie, 1 field per metric
func TestSplitMetric_TooShort(t *testing.T) {
	now := time.Unix(0, 1480940990034083306)
	tags := map[string]string{
		"host": "localhost",
	}
	fields := map[string]interface{}{
		"float":  float64(100001),
		"int":    int64(100001),
		"bool":   true,
		"false":  false,
		"string": "test",
	}
	m, err := New("cpu", tags, fields, now)
	assert.NoError(t, err)

	split := m.Split(10)
	assert.Len(t, split, 5)
	strings := make([]string, 5)
	for i, splitM := range split {
		strings[i] = splitM.String()
	}

	assert.Contains(t, strings, "cpu,host=localhost float=100001 1480940990034083306\n")
	assert.Contains(t, strings, "cpu,host=localhost int=100001i 1480940990034083306\n")
	assert.Contains(t, strings, "cpu,host=localhost bool=true 1480940990034083306\n")
	assert.Contains(t, strings, "cpu,host=localhost false=false 1480940990034083306\n")
	assert.Contains(t, strings, "cpu,host=localhost string=\"test\" 1480940990034083306\n")
}

func TestSplitMetric_NoOp(t *testing.T) {
	now := time.Unix(0, 1480940990034083306)
	tags := map[string]string{
		"host": "localhost",
	}
	fields := map[string]interface{}{
		"float":  float64(100001),
		"int":    int64(100001),
		"bool":   true,
		"false":  false,
		"string": "test",
	}
	m, err := New("cpu", tags, fields, now)
	assert.NoError(t, err)

	split := m.Split(1000)
	assert.Len(t, split, 1)
	assert.Equal(t, m, split[0])
}

func TestSplitMetric_OneField(t *testing.T) {
	now := time.Unix(0, 1480940990034083306)
	tags := map[string]string{
		"host": "localhost",
	}
	fields := map[string]interface{}{
		"float": float64(100001),
	}
	m, err := New("cpu", tags, fields, now)
	assert.NoError(t, err)

	assert.Equal(t, "cpu,host=localhost float=100001 1480940990034083306\n", m.String())

	split := m.Split(1000)
	assert.Len(t, split, 1)
	assert.Equal(t, "cpu,host=localhost float=100001 1480940990034083306\n", split[0].String())

	split = m.Split(1)
	assert.Len(t, split, 1)
	assert.Equal(t, "cpu,host=localhost float=100001 1480940990034083306\n", split[0].String())

	split = m.Split(40)
	assert.Len(t, split, 1)
	assert.Equal(t, "cpu,host=localhost float=100001 1480940990034083306\n", split[0].String())
}

func TestSplitMetric_ExactSize(t *testing.T) {
	now := time.Unix(0, 1480940990034083306)
	tags := map[string]string{
		"host": "localhost",
	}
	fields := map[string]interface{}{
		"float":  float64(100001),
		"int":    int64(100001),
		"bool":   true,
		"false":  false,
		"string": "test",
	}
	m, err := New("cpu", tags, fields, now)
	assert.NoError(t, err)
	actual := m.Split(m.Len())
	// check that no copy was made
	require.Equal(t, &m, &actual[0])
}

func TestSplitMetric_NoRoomForNewline(t *testing.T) {
	now := time.Unix(0, 1480940990034083306)
	tags := map[string]string{
		"host": "localhost",
	}
	fields := map[string]interface{}{
		"float": float64(100001),
		"int":   int64(100001),
		"bool":  true,
		"false": false,
	}
	m, err := New("cpu", tags, fields, now)
	assert.NoError(t, err)
	actual := m.Split(m.Len() - 1)
	require.Equal(t, 2, len(actual))
}

func TestNewMetricAggregate(t *testing.T) {
	now := time.Now()

	tags := map[string]string{
		"host": "localhost",
	}
	fields := map[string]interface{}{
		"usage_idle": float64(99),
	}
	m, err := New("cpu", tags, fields, now)
	assert.NoError(t, err)

<<<<<<< HEAD
	p := m.Point()
	pfields, _ := p.Fields()

	assert.Equal(t, fields, m.Fields())
	assert.Equal(t, fields, pfields)
	assert.Equal(t, "cpu", p.Name())
=======
	assert.False(t, m.IsAggregate())
	m.SetAggregate(true)
	assert.True(t, m.IsAggregate())
>>>>>>> 85aa2124
}

func TestNewMetricString(t *testing.T) {
	now := time.Now()

	tags := map[string]string{
		"host": "localhost",
	}
	fields := map[string]interface{}{
		"usage_idle": float64(99),
	}
	m, err := New("cpu", tags, fields, now)
	assert.NoError(t, err)

	lineProto := fmt.Sprintf("cpu,host=localhost usage_idle=99 %d\n",
		now.UnixNano())
	assert.Equal(t, lineProto, m.String())
}

func TestNewMetricFailNaN(t *testing.T) {
	now := time.Now()

	tags := map[string]string{
		"host": "localhost",
	}
	fields := map[string]interface{}{
		"usage_idle": math.NaN(),
	}

	_, err := New("cpu", tags, fields, now)
	assert.NoError(t, err)
}

func TestEmptyTagValueOrKey(t *testing.T) {
	now := time.Now()

	tags := map[string]string{
		"host":     "localhost",
		"emptytag": "",
		"":         "valuewithoutkey",
	}
	fields := map[string]interface{}{
		"usage_idle": float64(99),
	}
	m, err := New("cpu", tags, fields, now)

	assert.True(t, m.HasTag("host"))
	assert.False(t, m.HasTag("emptytag"))
	assert.Equal(t,
		fmt.Sprintf("cpu,host=localhost usage_idle=99 %d\n", now.UnixNano()),
		m.String())

	assert.NoError(t, err)

}

func TestNewMetric_TrailingSlash(t *testing.T) {
	now := time.Now()

	tests := []struct {
		name   string
		tags   map[string]string
		fields map[string]interface{}
	}{
		{
			name: `cpu\`,
			fields: map[string]interface{}{
				"value": int64(42),
			},
		},
		{
			name: "cpu",
			fields: map[string]interface{}{
				`value\`: "x",
			},
		},
		{
			name: "cpu",
			fields: map[string]interface{}{
				"value": `x\`,
			},
		},
		{
			name: "cpu",
			tags: map[string]string{
				`host\`: "localhost",
			},
			fields: map[string]interface{}{
				"value": int64(42),
			},
		},
		{
			name: "cpu",
			tags: map[string]string{
				"host": `localhost\`,
			},
			fields: map[string]interface{}{
				"value": int64(42),
			},
		},
	}

	for _, tc := range tests {
		_, err := New(tc.name, tc.tags, tc.fields, now)
		assert.Error(t, err)
	}
}<|MERGE_RESOLUTION|>--- conflicted
+++ resolved
@@ -629,18 +629,9 @@
 	m, err := New("cpu", tags, fields, now)
 	assert.NoError(t, err)
 
-<<<<<<< HEAD
-	p := m.Point()
-	pfields, _ := p.Fields()
-
-	assert.Equal(t, fields, m.Fields())
-	assert.Equal(t, fields, pfields)
-	assert.Equal(t, "cpu", p.Name())
-=======
 	assert.False(t, m.IsAggregate())
 	m.SetAggregate(true)
 	assert.True(t, m.IsAggregate())
->>>>>>> 85aa2124
 }
 
 func TestNewMetricString(t *testing.T) {
